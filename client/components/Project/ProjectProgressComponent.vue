<script setup lang="ts">
// TODO: not complete
import { fetchy } from "@/utils/fetchy";
import { onBeforeMount, ref } from "vue";

const loaded = ref(false);
let tasks = ref<Record<string, any>[]>([]);
let progress = ref<number>();
const props = defineProps(["project"]);

async function getTasks() {
  try {
    tasks.value = await fetchy(`api/project/tasks`, "GET", { query: { project: props.project } });
    progress.value = (tasks.value.filter((task) => task.completion).length / tasks.value.length) * 100;
  } catch (_) {
    return;
  }
}

onBeforeMount(async () => {
  await getTasks();
  loaded.value = true;
});
</script>

<template>
<<<<<<< HEAD
    <div class="w-full max-w-md mx-auto p-4" v-if="loaded && tasks.length !== 0">
    <div class="bg-gray-200 rounded-full h-6 mb-4">
      <div 
        class="bg-blue-600 h-6 rounded-full transition-all duration-500 ease-in-out" 
        :style="{ width: `${progress}%` }"
      >
        <div class="text-white text-center text-sm leading-6">
          {{ progress }}%
=======
  <section class="project-progress" v-if="loaded && tasks.length !== 0">
    <div class="w-full max-w-md mx-auto p-4">
      <div class="bg-gray-200 rounded-full h-6 mb-4">
        <div class="bg-blue-600 h-6 rounded-full transition-all duration-500 ease-in-out" :style="{ width: `${progress}%` }">
          <div class="text-white text-center text-sm leading-6">{{ progress }}%</div>
>>>>>>> 455dddd0
        </div>
      </div>
    </div>
</template>
<|MERGE_RESOLUTION|>--- conflicted
+++ resolved
@@ -1,46 +1,37 @@
-<script setup lang="ts">
-// TODO: not complete
-import { fetchy } from "@/utils/fetchy";
-import { onBeforeMount, ref } from "vue";
-
-const loaded = ref(false);
-let tasks = ref<Record<string, any>[]>([]);
-let progress = ref<number>();
-const props = defineProps(["project"]);
-
-async function getTasks() {
-  try {
-    tasks.value = await fetchy(`api/project/tasks`, "GET", { query: { project: props.project } });
-    progress.value = (tasks.value.filter((task) => task.completion).length / tasks.value.length) * 100;
-  } catch (_) {
-    return;
-  }
-}
-
-onBeforeMount(async () => {
-  await getTasks();
-  loaded.value = true;
-});
-</script>
-
-<template>
-<<<<<<< HEAD
-    <div class="w-full max-w-md mx-auto p-4" v-if="loaded && tasks.length !== 0">
-    <div class="bg-gray-200 rounded-full h-6 mb-4">
-      <div 
-        class="bg-blue-600 h-6 rounded-full transition-all duration-500 ease-in-out" 
-        :style="{ width: `${progress}%` }"
-      >
-        <div class="text-white text-center text-sm leading-6">
-          {{ progress }}%
-=======
-  <section class="project-progress" v-if="loaded && tasks.length !== 0">
-    <div class="w-full max-w-md mx-auto p-4">
-      <div class="bg-gray-200 rounded-full h-6 mb-4">
-        <div class="bg-blue-600 h-6 rounded-full transition-all duration-500 ease-in-out" :style="{ width: `${progress}%` }">
-          <div class="text-white text-center text-sm leading-6">{{ progress }}%</div>
->>>>>>> 455dddd0
-        </div>
-      </div>
-    </div>
-</template>
+<script setup lang="ts">
+// TODO: not complete
+import { fetchy } from "@/utils/fetchy";
+import { onBeforeMount, ref } from "vue";
+
+const loaded = ref(false);
+let tasks = ref<Record<string, any>[]>([]);
+let progress = ref<number>();
+const props = defineProps(["project"]);
+
+async function getTasks() {
+  try {
+    // const projectId = await fetchy(`api/projects`, `GET`, { query: { name: props.project } });
+    console.log(props.project);
+    tasks.value = await fetchy(`api/project/tasks`, "GET", { query: { project: props.project._id } });
+    progress.value = (tasks.value.filter((task) => task.completion).length / tasks.value.length) * 100;
+  } catch (_) {
+    return;
+  }
+}
+
+onBeforeMount(async () => {
+  await getTasks();
+  loaded.value = true;
+});
+</script>
+
+<template>
+  <div>{{ loaded }} {{ tasks.length }}</div>
+  <div class="w-full max-w-md mx-auto p-4" v-if="loaded && tasks.length !== 0">
+    <div class="bg-gray-200 rounded-full h-6 mb-4">
+      <div class="bg-blue-600 h-6 rounded-full transition-all duration-500 ease-in-out" :style="{ width: `${progress}%` }">
+        <div class="text-white text-center text-sm leading-6">{{ progress }}%</div>
+      </div>
+    </div>
+  </div>
+</template>